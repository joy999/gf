--- conflicted
+++ resolved
@@ -3,21 +3,12 @@
 go 1.18
 
 require (
-<<<<<<< HEAD
-	github.com/gogf/gf/v2 v2.5.7
-	github.com/joy999/nacos-sdk-go v0.0.0-20231120071639-10a34b3e7288
-)
-
-require (
-	github.com/BurntSushi/toml v1.2.0 // indirect
-=======
 	github.com/gogf/gf/v2 v2.7.3
 	github.com/nacos-group/nacos-sdk-go/v2 v2.2.7
 )
 
 require (
 	github.com/BurntSushi/toml v1.3.2 // indirect
->>>>>>> baea1c7a
 	github.com/alibabacloud-go/debug v0.0.0-20190504072949-9472017b5c68 // indirect
 	github.com/alibabacloud-go/tea v1.1.17 // indirect
 	github.com/alibabacloud-go/tea-utils v1.4.4 // indirect
@@ -58,13 +49,8 @@
 	go.uber.org/atomic v1.7.0 // indirect
 	go.uber.org/multierr v1.6.0 // indirect
 	go.uber.org/zap v1.21.0 // indirect
-<<<<<<< HEAD
-	golang.org/x/crypto v0.14.0 // indirect
-	golang.org/x/net v0.17.0 // indirect
-=======
 	golang.org/x/crypto v0.22.0 // indirect
 	golang.org/x/net v0.24.0 // indirect
->>>>>>> baea1c7a
 	golang.org/x/sync v0.1.0 // indirect
 	golang.org/x/sys v0.19.0 // indirect
 	golang.org/x/text v0.14.0 // indirect
