--- conflicted
+++ resolved
@@ -40,16 +40,13 @@
 // Open creates and returns a underlying sql.DB object for pgsql.
 func (d *DriverPgsql) Open(config *ConfigNode) (*sql.DB, error) {
 	var source string
-	if config.Link != "" {
-		source = config.Link
+	if config.LinkInfo != "" {
+		source = config.LinkInfo
 	} else {
 		source = fmt.Sprintf(
 			"user=%s password=%s host=%s port=%s dbname=%s sslmode=disable",
 			config.User, config.Pass, config.Host, config.Port, config.Name,
 		)
-		if config.Timezone != "" {
-			source = fmt.Sprintf("%s timezone=%s", source, config.Timezone)
-		}
 	}
 	intlog.Printf("Open: %s", source)
 	if db, err := sql.Open("postgres", source); err == nil {
@@ -59,10 +56,10 @@
 	}
 }
 
-// FilteredLink retrieves and returns filtered `linkInfo` that can be using for
+// FilteredLinkInfo retrieves and returns filtered `linkInfo` that can be using for
 // logging or tracing purpose.
-func (d *DriverPgsql) FilteredLink() string {
-	linkInfo := d.GetConfig().Link
+func (d *DriverPgsql) FilteredLinkInfo() string {
+	linkInfo := d.GetConfig().LinkInfo
 	if linkInfo == "" {
 		return ""
 	}
@@ -79,8 +76,8 @@
 	return "\"", "\""
 }
 
-// DoCommit deals with the sql string before commits it to underlying sql driver.
-func (d *DriverPgsql) DoCommit(ctx context.Context, link Link, sql string, args []interface{}) (string, []interface{}) {
+// HandleSqlBeforeCommit deals with the sql string before commits it to underlying sql driver.
+func (d *DriverPgsql) HandleSqlBeforeCommit(ctx context.Context, link Link, sql string, args []interface{}) (string, []interface{}) {
 	var index int
 	// Convert place holder char '?' to string "$x".
 	sql, _ = gregex.ReplaceStringFunc("\\?", sql, func(s string) string {
@@ -138,13 +135,9 @@
 			result       Result
 			link, err    = d.SlaveLink(useSchema)
 			structureSql = fmt.Sprintf(`
-<<<<<<< HEAD
-SELECT a.attname AS field, t.typname AS type FROM pg_class c, pg_attribute a
-=======
 SELECT a.attname AS field, t.typname AS type,b.description as comment FROM pg_class c, pg_attribute a 
->>>>>>> 5ef4ef61
 LEFT OUTER JOIN pg_description b ON a.attrelid=b.objoid AND a.attnum = b.objsubid,pg_type t
-WHERE c.relname = '%s' and a.attnum > 0 and a.attrelid = c.oid and a.atttypid = t.oid
+WHERE c.relname = '%s' and a.attnum > 0 and a.attrelid = c.oid and a.atttypid = t.oid 
 ORDER BY a.attnum`,
 				strings.ToLower(table),
 			)
