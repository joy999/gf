--- conflicted
+++ resolved
@@ -157,24 +157,12 @@
 	}
 
 	var (
-<<<<<<< HEAD
-		isDirty                    bool                                         // Temp boolean.
-		files                      []string                                     // Temp file array.
-		fileContent                string                                       // Temp file content for handling go file.
-		initImportSrcPackages      []string                                     // Used for generating logic.go.
-		inputPackages              = in.Packages                                // Custom packages.
-		dstPackageName             = gstr.ToLower(gfile.Basename(in.DstFolder)) // Package name for generated go files.
-		generatedDstFilePathSet    = gset.NewStrSet()                           // All generated file path set.
-		generateServiceFilesInputs []generateServiceFilesInput
-		allSrcPkgInterfaceMap      = make(map[string]*CGenPkgInterfaceInfo)
-=======
 		isDirty                 atomic.Value                                 // Temp boolean.
 		files                   []string                                     // Temp file array.
 		initImportSrcPackages   []string                                     // Used for generating logic.go.
 		inputPackages           = in.Packages                                // Custom packages.
 		dstPackageName          = gstr.ToLower(gfile.Basename(in.DstFolder)) // Package name for generated go files.
 		generatedDstFilePathSet = gset.NewStrSet()                           // All generated file path set.
->>>>>>> baea1c7a
 	)
 	isDirty.Store(false)
 
@@ -183,12 +171,8 @@
 	if err != nil {
 		return nil, err
 	}
-<<<<<<< HEAD
-	generateServiceFilesInputs = make([]generateServiceFilesInput, 0, len(srcFolderPaths))
-=======
 	// it will use goroutine to generate service files for each package.
 	var wg = sync.WaitGroup{}
->>>>>>> baea1c7a
 	for _, srcFolderPath := range srcFolderPaths {
 		if !gfile.IsDir(srcFolderPath) {
 			continue
@@ -202,20 +186,10 @@
 		}
 		// Parse single logic package folder.
 		var (
-<<<<<<< HEAD
-			// StructName => FunctionDefinitions
-			srcPkgInterfaceMap   = make(map[string]*CGenPkgInterfaceInfo)
-			srcImportedPackages  = garray.NewSortedStrArray().SetUnique(true)
-			importAliasToPathMap = gmap.NewStrStrMap() // for conflict imports check. alias => import path(with `"`)
-			importPathToAliasMap = gmap.NewStrStrMap() // for conflict imports check. import path(with `"`) => alias
-			srcPackageName       = gfile.Basename(srcFolderPath)
-			dstFilePath          = gfile.Join(in.DstFolder,
-=======
 			srcPackageName      = gfile.Basename(srcFolderPath)
 			srcImportedPackages = garray.NewSortedStrArray().SetUnique(true)
 			srcStructFunctions  = gmap.NewListMap()
 			dstFilePath         = gfile.Join(in.DstFolder,
->>>>>>> baea1c7a
 				c.getDstFileNameCase(srcPackageName, in.DstFileNameCase)+".go",
 			)
 		)
@@ -255,33 +229,6 @@
 		}
 
 		// Generating service go file for single logic package.
-<<<<<<< HEAD
-		generateServiceFilesInputs = append(generateServiceFilesInputs, generateServiceFilesInput{
-			CGenServiceInput:      in,
-			SrcStructFunctions:    srcPkgInterfaceMap,
-			AllSrcStructFunctions: allSrcPkgInterfaceMap,
-			SrcImportedPackages:   srcImportedPackages.Slice(),
-			SrcPackageName:        srcPackageName,
-			DstPackageName:        dstPackageName,
-			DstFilePath:           dstFilePath,
-			SrcCodeCommentedMap:   srcCodeCommentedMap,
-		})
-
-		for k, v := range srcPkgInterfaceMap {
-			allSrcPkgInterfaceMap[k] = v
-		}
-	}
-
-	for _, input := range generateServiceFilesInputs {
-		// Generating service go file for single logic package.
-		var ok bool
-		if ok, err = c.generateServiceFile(input); err != nil {
-			return
-		}
-		if ok {
-			isDirty = true
-		}
-=======
 		wg.Add(1)
 		go func(generateServiceFilesInput generateServiceFilesInput) {
 			defer wg.Done()
@@ -300,7 +247,6 @@
 			DstPackageName:      dstPackageName,
 			DstFilePath:         dstFilePath,
 		})
->>>>>>> baea1c7a
 	}
 	wg.Wait()
 
