--- conflicted
+++ resolved
@@ -10,16 +10,6 @@
 	"bytes"
 	"fmt"
 
-<<<<<<< HEAD
-	"github.com/gogf/gf/v2/container/garray"
-	"github.com/gogf/gf/v2/container/gmap"
-	"github.com/gogf/gf/v2/frame/g"
-	"github.com/gogf/gf/v2/os/gfile"
-	"github.com/gogf/gf/v2/text/gregex"
-	"github.com/gogf/gf/v2/text/gstr"
-
-=======
->>>>>>> baea1c7a
 	"github.com/gogf/gf/cmd/gf/v2/internal/consts"
 	"github.com/gogf/gf/cmd/gf/v2/internal/utility/mlog"
 	"github.com/gogf/gf/cmd/gf/v2/internal/utility/utils"
@@ -31,128 +21,6 @@
 
 type generateServiceFilesInput struct {
 	CGenServiceInput
-<<<<<<< HEAD
-	DstFilePath           string // Absolute file path for generated service go file.
-	SrcStructFunctions    map[string]*CGenPkgInterfaceInfo
-	AllSrcStructFunctions map[string]*CGenPkgInterfaceInfo
-	SrcImportedPackages   []string
-	SrcPackageName        string
-	DstPackageName        string
-	SrcCodeCommentedMap   map[string]string
-}
-
-func (c CGenService) getMerginFuncMap(structInfo *CGenPkgInterfaceInfo, srcStructFunctions map[string]*CGenPkgInterfaceInfo) (funcMap *gmap.StrStrMap) {
-	var (
-		subStructInfo *CGenPkgInterfaceInfo
-		ok            bool
-		subFuncMap    *gmap.StrStrMap
-	)
-
-	funcMap = gmap.NewStrStrMap()
-
-	// range sub first
-	for _, subStructName := range structInfo.SubStructNames {
-		if subStructInfo, ok = srcStructFunctions[subStructName]; !ok {
-			continue
-		}
-		subFuncMap = c.getMerginFuncMap(subStructInfo, srcStructFunctions)
-		if !subFuncMap.IsEmpty() {
-			funcMap.Merge(subFuncMap)
-		}
-	}
-
-	for _, info := range structInfo.FuncInfos {
-		funcMap.Set(info.Name, info.Define)
-	}
-	return
-}
-
-func (c CGenService) getMerginFuncArray(structInfo *CGenPkgInterfaceInfo, srcStructFunctions map[string]*CGenPkgInterfaceInfo) *garray.StrArray {
-	funcMap := c.getMerginFuncMap(structInfo, srcStructFunctions)
-	keySortedArray := garray.NewSortedStrArrayFrom(funcMap.Keys())
-	retArray := garray.NewStrArray()
-	for _, k := range keySortedArray.Slice() {
-		retArray.Append(funcMap.Get(k))
-	}
-	return retArray
-}
-
-func (c CGenService) generateServiceFile(in generateServiceFilesInput) (ok bool, err error) {
-	var (
-		generatedContent        string
-		allFuncArray            = garray.NewStrArray() // Used for check whether interface dirty, going to change file content.
-		importedPackagesContent = fmt.Sprintf(
-			"import (\n%s\n)", gstr.Join(in.SrcImportedPackages, "\n"),
-		)
-	)
-	generatedContent += gstr.ReplaceByMap(consts.TemplateGenServiceContentHead, g.MapStrStr{
-		"{Imports}":     importedPackagesContent,
-		"{PackageName}": in.DstPackageName,
-	})
-
-	// Type definitions.
-	generatedContent += "type("
-	generatedContent += "\n"
-	for structName, structInfo := range in.SrcStructFunctions {
-		funcArray := c.getMerginFuncArray(structInfo, in.AllSrcStructFunctions)
-
-		allFuncArray.Append(funcArray.Slice()...)
-		// Add comments to a method.
-		for index, funcName := range funcArray.Slice() {
-			if commentedInfo, exist := in.SrcCodeCommentedMap[fmt.Sprintf("%s-%s", structName, funcName)]; exist {
-				funcName = commentedInfo + funcName
-				_ = funcArray.Set(index, funcName)
-			}
-		}
-		generatedContent += gstr.Trim(gstr.ReplaceByMap(consts.TemplateGenServiceContentInterface, g.MapStrStr{
-			"{InterfaceName}":  "I" + structName,
-			"{FuncDefinition}": funcArray.Join("\n\t"),
-		}))
-		generatedContent += "\n"
-	}
-	generatedContent += ")"
-	generatedContent += "\n"
-
-	// Generating variable and register definitions.
-	var (
-		variableContent          string
-		generatingInterfaceCheck string
-	)
-	// Variable definitions.
-	for structName := range in.SrcStructFunctions {
-		generatingInterfaceCheck = fmt.Sprintf(`[^\w\d]+%s.I%s[^\w\d]`, in.DstPackageName, structName)
-		if gregex.IsMatchString(generatingInterfaceCheck, generatedContent) {
-			continue
-		}
-		variableContent += gstr.Trim(gstr.ReplaceByMap(consts.TemplateGenServiceContentVariable, g.MapStrStr{
-			"{StructName}":    structName,
-			"{InterfaceName}": "I" + structName,
-		}))
-		variableContent += "\n"
-	}
-	if variableContent != "" {
-		generatedContent += "var("
-		generatedContent += "\n"
-		generatedContent += variableContent
-		generatedContent += ")"
-		generatedContent += "\n"
-	}
-	// Variable register function definitions.
-	for structName := range in.SrcStructFunctions {
-		generatingInterfaceCheck = fmt.Sprintf(`[^\w\d]+%s.I%s[^\w\d]`, in.DstPackageName, structName)
-		if gregex.IsMatchString(generatingInterfaceCheck, generatedContent) {
-			continue
-		}
-		generatedContent += gstr.Trim(gstr.ReplaceByMap(consts.TemplateGenServiceContentRegister, g.MapStrStr{
-			"{StructName}":    structName,
-			"{InterfaceName}": "I" + structName,
-		}))
-		generatedContent += "\n\n"
-	}
-
-	// Replace empty braces that have new line.
-	generatedContent, _ = gregex.ReplaceString(`{[\s\t]+}`, `{}`, generatedContent)
-=======
 	SrcPackageName      string
 	SrcImportedPackages []string
 	SrcStructFunctions  *gmap.ListMap
@@ -162,7 +30,6 @@
 
 func (c CGenService) generateServiceFile(in generateServiceFilesInput) (ok bool, err error) {
 	var generatedContent bytes.Buffer
->>>>>>> baea1c7a
 
 	c.generatePackageImports(&generatedContent, in.DstPackageName, in.SrcImportedPackages)
 	c.generateType(&generatedContent, in.SrcStructFunctions, in.DstPackageName)
