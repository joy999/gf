--- conflicted
+++ resolved
@@ -10,13 +10,10 @@
 	"fmt"
 	"strings"
 
-<<<<<<< HEAD
-=======
 	"github.com/gogf/gf/cmd/gf/v2/internal/utility/mlog"
 	"github.com/gogf/gf/v2/container/garray"
 	"github.com/gogf/gf/v2/container/gmap"
 	"github.com/gogf/gf/v2/os/gfile"
->>>>>>> baea1c7a
 	"github.com/gogf/gf/v2/text/gregex"
 	"github.com/gogf/gf/v2/text/gstr"
 )
@@ -59,22 +56,6 @@
 	return nil
 }
 
-<<<<<<< HEAD
-func (c CGenService) calculateInterfaceFunctions(
-	in CGenServiceInput, fileContent string, srcPkgInterfaceInfoMap map[string]*CGenPkgInterfaceInfo,
-) (err error) {
-	var (
-		ok                  bool
-		matches             [][]string
-		srcPkgInterfaceInfo *CGenPkgInterfaceInfo
-	)
-	// calculate struct name and its functions according function definitions.
-	matches, err = gregex.MatchAllString(`func \((.+?)\) ([\s\S]+?) {`, fileContent)
-	if err != nil {
-		return err
-	}
-	for _, match := range matches {
-=======
 func (c CGenService) calculateFuncItems(
 	in CGenServiceInput,
 	funcItems []funcItem,
@@ -83,7 +64,6 @@
 	var srcPkgInterfaceFunc []map[string]string
 
 	for _, item := range funcItems {
->>>>>>> baea1c7a
 		var (
 			// eg: "sArticle"
 			receiverName  string
@@ -112,34 +92,6 @@
 		if !gstr.IsLetterUpper(item.MethodName[0]) {
 			continue
 		}
-<<<<<<< HEAD
-		structName = gstr.CaseCamel(structMatch[1])
-		if srcPkgInterfaceInfo, ok = srcPkgInterfaceInfoMap[structName]; !ok {
-			srcPkgInterfaceInfo = &CGenPkgInterfaceInfo{
-				StructName: structName,
-			}
-			srcPkgInterfaceInfoMap[structName] = srcPkgInterfaceInfo
-		}
-		//parse the function name from functionHead
-		tmpArr := gstr.SplitAndTrim(functionHead, "(")
-		srcPkgInterfaceInfo.FuncInfos = append(srcPkgInterfaceInfo.FuncInfos, &CGenPkgInterfaceFuncInfo{
-			Name:   tmpArr[0],
-			Define: functionHead,
-		})
-	}
-	// calculate struct name according type definitions.
-	matches, err = gregex.MatchAllString(`type (.+) struct\s*\{([^\}]*)\}`, fileContent)
-	if err != nil {
-		return err
-	}
-	for _, match := range matches {
-		var (
-			structName, structBody       string
-			structMatch, structBodyLines []string
-		)
-		if structMatch, err = gregex.MatchString(in.StPattern, match[1]); err != nil {
-			return err
-=======
 
 		if !srcPkgInterfaceMap.Contains(receiverName) {
 			srcPkgInterfaceFunc = make([]map[string]string, 0)
@@ -171,7 +123,6 @@
 	for i, param := range paramSlice {
 		if i > 0 {
 			paramStr += ", "
->>>>>>> baea1c7a
 		}
 		paramStr += fmt.Sprintf("%s %s", param["paramName"], param["paramType"])
 	}
@@ -191,40 +142,10 @@
 		if i > 0 {
 			resultStr += ", "
 		}
-<<<<<<< HEAD
-		structName = gstr.CaseCamel(structMatch[1])
-		if srcPkgInterfaceInfo, ok = srcPkgInterfaceInfoMap[structName]; !ok {
-			srcPkgInterfaceInfo = &CGenPkgInterfaceInfo{
-				StructName: structName,
-			}
-			srcPkgInterfaceInfoMap[structName] = srcPkgInterfaceInfo
-		}
-
-		structBody = gstr.Replace(match[2], "\r\n", "\n")
-		structBody = gstr.Replace(structBody, "\r", "\n")
-		structBodyLines = gstr.SplitAndTrim(structBody, "\n")
-		for _, line := range structBodyLines {
-			if gstr.Contains(line, " ") || gstr.Contains(line, "\t") {
-				continue
-			}
-			tmpArr := gstr.Split(line, ".")
-			subStructName := tmpArr[len(tmpArr)-1]
-
-			if structMatch, err = gregex.MatchString(in.StPattern, subStructName); err != nil {
-				return err
-			}
-			if len(structMatch) < 1 {
-				continue
-			}
-			subStructName = gstr.CaseCamel(structMatch[1])
-
-			srcPkgInterfaceInfo.SubStructNames = append(srcPkgInterfaceInfo.SubStructNames, subStructName)
-=======
 		if result["resultName"] != "" {
 			resultStr += fmt.Sprintf("%s %s", result["resultName"], result["resultType"])
 		} else {
 			resultStr += result["resultType"]
->>>>>>> baea1c7a
 		}
 	}
 	return
